--- conflicted
+++ resolved
@@ -18,11 +18,7 @@
 
 #include "util.h"
 
-<<<<<<< HEAD
-const char* kNinjaVersion = "1.5.1.5.git";
-=======
-const char* kNinjaVersion = "1.5.3";
->>>>>>> 33094981
+const char* kNinjaVersion = "1.5.3.git";
 
 void ParseVersion(const string& version, int* major, int* minor) {
   size_t end = version.find('.');
