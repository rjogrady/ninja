--- conflicted
+++ resolved
@@ -121,14 +121,9 @@
   string err;
   EXPECT_TRUE(Parse(
 "C:/Program\\ Files\\ (x86)/Microsoft\\ crtdefs.h: \n"
-<<<<<<< HEAD
-" en@quot.header~ t+t-x!=1",
-      &err, ""));
-=======
 " en@quot.header~ t+t-x!=1 \n"
 " openldap/slapd.d/cn=config/cn=schema/cn={0}core.ldif",
       &err));
->>>>>>> 85e13c16
   ASSERT_EQ("", err);
   EXPECT_EQ("C:/Program Files (x86)/Microsoft crtdefs.h",
             parser_.out_.AsString());
@@ -155,8 +150,8 @@
 TEST_F(DepfileParserTest, RejectMultipleDifferentOutputs) {
   // check that multiple different outputs are rejected by the parser
   string err;
-<<<<<<< HEAD
   EXPECT_FALSE(Parse("foo bar: x y z", &err, ""));
+  ASSERT_EQ("depfile has multiple output paths", err);
 }
 
 extern string FixupSNCDep(string);
@@ -170,8 +165,4 @@
   string err;
   EXPECT_TRUE(Parse(snc_dep.c_str(), &err, "snc"));
   ASSERT_EQ(parser_.out_.AsString(), "obj/foo/bar/output.o");
-=======
-  EXPECT_FALSE(Parse("foo bar: x y z", &err));
-  ASSERT_EQ("depfile has multiple output paths", err);
->>>>>>> 85e13c16
 }