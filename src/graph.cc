--- conflicted
+++ resolved
@@ -265,14 +265,10 @@
   for (vector<Node*>::iterator i = begin; i != end; ++i) {
     if (!result.empty())
       result.push_back(sep);
-<<<<<<< HEAD
-
-    const string& orig_path = (*i)->path();
+
+    const string& orig_path = (*i)->PathDecanonicalized();
     const string& path = strip_ext ?
         orig_path.substr(0, orig_path.find_last_of(".")) : orig_path;
-=======
-    const string& path = (*i)->PathDecanonicalized();
->>>>>>> 33094981
     if (escape_in_out_ == kShellEscape) {
 #if _WIN32
       GetWin32EscapedString(path, &result);
