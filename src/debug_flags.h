// Copyright 2012 Google Inc. All Rights Reserved.
//
// Licensed under the Apache License, Version 2.0 (the "License");
// you may not use this file except in compliance with the License.
// You may obtain a copy of the License at
//
//     http://www.apache.org/licenses/LICENSE-2.0
//
// Unless required by applicable law or agreed to in writing, software
// distributed under the License is distributed on an "AS IS" BASIS,
// WITHOUT WARRANTIES OR CONDITIONS OF ANY KIND, either express or implied.
// See the License for the specific language governing permissions and
// limitations under the License.

#ifndef NINJA_EXPLAIN_H_
#define NINJA_EXPLAIN_H_

#include <stdio.h>

#define EXPLAIN(fmt, ...) {                                             \
  if (g_explaining)                                                     \
    fprintf(stderr, "ninja explain: " fmt "\n", __VA_ARGS__);           \
}

extern bool g_explaining;

extern bool g_keep_rsp;

<<<<<<< HEAD
extern bool g_show_includes;
=======
extern bool g_experimental_statcache;
>>>>>>> 85e13c16

#endif // NINJA_EXPLAIN_H_<|MERGE_RESOLUTION|>--- conflicted
+++ resolved
@@ -26,10 +26,8 @@
 
 extern bool g_keep_rsp;
 
-<<<<<<< HEAD
 extern bool g_show_includes;
-=======
+
 extern bool g_experimental_statcache;
->>>>>>> 85e13c16
 
 #endif // NINJA_EXPLAIN_H_