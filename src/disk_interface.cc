// Copyright 2011 Google Inc. All Rights Reserved.
//
// Licensed under the Apache License, Version 2.0 (the "License");
// you may not use this file except in compliance with the License.
// You may obtain a copy of the License at
//
//     http://www.apache.org/licenses/LICENSE-2.0
//
// Unless required by applicable law or agreed to in writing, software
// distributed under the License is distributed on an "AS IS" BASIS,
// WITHOUT WARRANTIES OR CONDITIONS OF ANY KIND, either express or implied.
// See the License for the specific language governing permissions and
// limitations under the License.

#include "disk_interface.h"

#include <algorithm>

#include <errno.h>
#include <stdio.h>
#include <string.h>
#include <sys/stat.h>
#include <sys/types.h>

#ifdef _WIN32
#include <windows.h>
#include <direct.h>  // _mkdir
#endif
#include <algorithm>
#include "util.h"

namespace {

string DirName(const string& path) {
  const char kPathSeparator = '/';
#ifdef _WIN32
<<<<<<< HEAD
  // Let Windows support forward or back slashes in path names.
  string slash_path = path;
  std::replace(slash_path.begin(), slash_path.end(), '\\', kPathSeparator);
#else
  const string& slash_path = path;
#endif

  string::size_type slash_pos = slash_path.rfind(kPathSeparator);
  if (slash_pos == string::npos)
    return string();  // Nothing to do.
  while (slash_pos > 0 && slash_path[slash_pos - 1] == kPathSeparator)
=======
  const char kPathSeparators[] = "\\/";
#else
  const char kPathSeparators[] = "/";
#endif
  string::size_type slash_pos = path.find_last_of(kPathSeparators);
  if (slash_pos == string::npos)
    return string();  // Nothing to do.
  const char* const kEnd = kPathSeparators + strlen(kPathSeparators);
  while (slash_pos > 0 &&
         std::find(kPathSeparators, kEnd, path[slash_pos - 1]) != kEnd)
>>>>>>> 85e13c16
    --slash_pos;
  return slash_path.substr(0, slash_pos);
}

int MakeDir(const string& path) {
#ifdef _WIN32
  return _mkdir(path.c_str());
#else
  return mkdir(path.c_str(), 0777);
#endif
}

#ifdef _WIN32
TimeStamp TimeStampFromFileTime(const FILETIME& filetime) {
  // FILETIME is in 100-nanosecond increments since the Windows epoch.
  // We don't much care about epoch correctness but we do want the
  // resulting value to fit in an integer.
  uint64_t mtime = ((uint64_t)filetime.dwHighDateTime << 32) |
    ((uint64_t)filetime.dwLowDateTime);
  mtime /= 1000000000LL / 100; // 100ns -> s.
  mtime -= 12622770400LL;  // 1600 epoch -> 2000 epoch (subtract 400 years).
  return (TimeStamp)mtime;
}

TimeStamp StatSingleFile(const string& path, bool quiet) {
  WIN32_FILE_ATTRIBUTE_DATA attrs;
  if (!GetFileAttributesEx(path.c_str(), GetFileExInfoStandard, &attrs)) {
    DWORD err = GetLastError();
    if (err == ERROR_FILE_NOT_FOUND || err == ERROR_PATH_NOT_FOUND)
      return 0;
    if (!quiet) {
      Error("GetFileAttributesEx(%s): %s", path.c_str(),
            GetLastErrorString().c_str());
    }
    return -1;
  }
  return TimeStampFromFileTime(attrs.ftLastWriteTime);
}

#pragma warning(push)
#pragma warning(disable: 4996)  // GetVersionExA is deprecated post SDK 8.1.
bool IsWindows7OrLater() {
  OSVERSIONINFO version_info = { sizeof(version_info) };
  if (!GetVersionEx(&version_info))
    Fatal("GetVersionEx: %s", GetLastErrorString().c_str());
  return version_info.dwMajorVersion > 6 ||
         version_info.dwMajorVersion == 6 && version_info.dwMinorVersion >= 1;
}
#pragma warning(pop)

bool StatAllFilesInDir(const string& dir, map<string, TimeStamp>* stamps,
                       bool quiet) {
  // FindExInfoBasic is 30% faster than FindExInfoStandard.
  static bool can_use_basic_info = IsWindows7OrLater();
  // This is not in earlier SDKs.
  const FINDEX_INFO_LEVELS kFindExInfoBasic =
      static_cast<FINDEX_INFO_LEVELS>(1);
  FINDEX_INFO_LEVELS level =
      can_use_basic_info ? kFindExInfoBasic : FindExInfoStandard;
  WIN32_FIND_DATAA ffd;
  HANDLE find_handle = FindFirstFileExA((dir + "\\*").c_str(), level, &ffd,
                                        FindExSearchNameMatch, NULL, 0);

  if (find_handle == INVALID_HANDLE_VALUE) {
    DWORD err = GetLastError();
    if (err == ERROR_FILE_NOT_FOUND || err == ERROR_PATH_NOT_FOUND)
      return true;
    if (!quiet) {
      Error("FindFirstFileExA(%s): %s", dir.c_str(),
            GetLastErrorString().c_str());
    }
    return false;
  }
  do {
    string lowername = ffd.cFileName;
    transform(lowername.begin(), lowername.end(), lowername.begin(), ::tolower);
    stamps->insert(make_pair(lowername,
                             TimeStampFromFileTime(ffd.ftLastWriteTime)));
  } while (FindNextFileA(find_handle, &ffd));
  FindClose(find_handle);
  return true;
}
#endif  // _WIN32

}  // namespace

// DiskInterface ---------------------------------------------------------------

bool DiskInterface::MakeDirs(const string& path) {
  string dir = DirName(path);
  if (dir.empty())
    return true;  // Reached root; assume it's there.
  TimeStamp mtime = Stat(dir);
  if (mtime < 0)
    return false;  // Error.
  if (mtime > 0)
    return true;  // Exists already; we're done.

  // Directory doesn't exist.  Try creating its parent first.
  bool success = MakeDirs(dir);
  if (!success)
    return false;
  return MakeDir(dir);
}

// RealDiskInterface -----------------------------------------------------------

TimeStamp RealDiskInterface::Stat(const string& path) const {
#ifdef _WIN32
  // MSDN: "Naming Files, Paths, and Namespaces"
  // http://msdn.microsoft.com/en-us/library/windows/desktop/aa365247(v=vs.85).aspx
  if (!path.empty() && path[0] != '\\' && path.size() > MAX_PATH) {
    if (!quiet_) {
      Error("Stat(%s): Filename longer than %i characters",
            path.c_str(), MAX_PATH);
    }
    return -1;
  }
  if (!use_cache_)
    return StatSingleFile(path, quiet_);

  string dir = DirName(path);
  string base(path.substr(dir.size() ? dir.size() + 1 : 0));

  transform(dir.begin(), dir.end(), dir.begin(), ::tolower);
  transform(base.begin(), base.end(), base.begin(), ::tolower);

  Cache::iterator ci = cache_.find(dir);
  if (ci == cache_.end()) {
    ci = cache_.insert(make_pair(dir, DirCache())).first;
    if (!StatAllFilesInDir(dir.empty() ? "." : dir, &ci->second, quiet_)) {
      cache_.erase(ci);
      return -1;
    }
  }
  DirCache::iterator di = ci->second.find(base);
  return di != ci->second.end() ? di->second : 0;
#else
  struct stat st;
  if (stat(path.c_str(), &st) < 0) {
    if (errno == ENOENT || errno == ENOTDIR)
      return 0;
    if (!quiet_) {
      Error("stat(%s): %s", path.c_str(), strerror(errno));
    }
    return -1;
  }
  return st.st_mtime;
#endif
}

bool RealDiskInterface::WriteFile(const string& path, const string& contents) {
  FILE* fp = fopen(path.c_str(), "w");
  if (fp == NULL) {
    Error("WriteFile(%s): Unable to create file. %s",
          path.c_str(), strerror(errno));
    return false;
  }

  if (fwrite(contents.data(), 1, contents.length(), fp) < contents.length())  {
    Error("WriteFile(%s): Unable to write to the file. %s",
          path.c_str(), strerror(errno));
    fclose(fp);
    return false;
  }

  if (fclose(fp) == EOF) {
    Error("WriteFile(%s): Unable to close the file. %s",
          path.c_str(), strerror(errno));
    return false;
  }

  return true;
}

bool RealDiskInterface::MakeDir(const string& path) {
  if (::MakeDir(path) < 0) {
    if (errno == EEXIST) {
      return true;
    }
    Error("mkdir(%s): %s", path.c_str(), strerror(errno));
    return false;
  }
  return true;
}

string RealDiskInterface::ReadFile(const string& path, string* err) {
  string contents;
  int ret = ::ReadFile(path, &contents, err);
  if (ret == -ENOENT) {
    // Swallow ENOENT.
    err->clear();
  }
  return contents;
}

int RealDiskInterface::RemoveFile(const string& path) {
  if (remove(path.c_str()) < 0) {
    switch (errno) {
      case ENOENT:
        return 1;
      default:
        Error("remove(%s): %s", path.c_str(), strerror(errno));
        return -1;
    }
  } else {
    return 0;
  }
}

void RealDiskInterface::AllowStatCache(bool allow) {
#ifdef _WIN32
  use_cache_ = allow;
  if (!use_cache_)
    cache_.clear();
#endif
}<|MERGE_RESOLUTION|>--- conflicted
+++ resolved
@@ -26,27 +26,14 @@
 #include <windows.h>
 #include <direct.h>  // _mkdir
 #endif
-#include <algorithm>
+
 #include "util.h"
 
 namespace {
 
 string DirName(const string& path) {
-  const char kPathSeparator = '/';
-#ifdef _WIN32
-<<<<<<< HEAD
+#ifdef _WIN32
   // Let Windows support forward or back slashes in path names.
-  string slash_path = path;
-  std::replace(slash_path.begin(), slash_path.end(), '\\', kPathSeparator);
-#else
-  const string& slash_path = path;
-#endif
-
-  string::size_type slash_pos = slash_path.rfind(kPathSeparator);
-  if (slash_pos == string::npos)
-    return string();  // Nothing to do.
-  while (slash_pos > 0 && slash_path[slash_pos - 1] == kPathSeparator)
-=======
   const char kPathSeparators[] = "\\/";
 #else
   const char kPathSeparators[] = "/";
@@ -57,9 +44,8 @@
   const char* const kEnd = kPathSeparators + strlen(kPathSeparators);
   while (slash_pos > 0 &&
          std::find(kPathSeparators, kEnd, path[slash_pos - 1]) != kEnd)
->>>>>>> 85e13c16
     --slash_pos;
-  return slash_path.substr(0, slash_pos);
+  return path.substr(0, slash_pos);
 }
 
 int MakeDir(const string& path) {
