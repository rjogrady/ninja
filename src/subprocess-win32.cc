--- conflicted
+++ resolved
@@ -14,11 +14,8 @@
 
 #include "subprocess.h"
 
-<<<<<<< HEAD
+#include <assert.h>
 #include <stdint.h>
-=======
-#include <assert.h>
->>>>>>> 85e13c16
 #include <stdio.h>
 
 #include <algorithm>
@@ -26,14 +23,11 @@
 
 #include "util.h"
 
-<<<<<<< HEAD
-Subprocess::Subprocess() : child_(NULL) , overlapped_(), is_reading_(false), pipe_(NULL),
-                           use_override_status_(false), override_status_(ExitFailure) {
-=======
 Subprocess::Subprocess(bool use_console) : child_(NULL) , overlapped_(),
                                            is_reading_(false),
-                                           use_console_(use_console) {
->>>>>>> 85e13c16
+                                           use_console_(use_console),
+                                           use_override_status_(false),
+                                           override_status_(ExitFailure) {
 }
 
 Subprocess::~Subprocess() {
@@ -309,9 +303,8 @@
   return FALSE;
 }
 
-<<<<<<< HEAD
-Subprocess *SubprocessSet::Add(const string& command) {
-  Subprocess *subprocess = new Subprocess;
+Subprocess *SubprocessSet::Add(const string& command, bool use_console) {
+  Subprocess *subprocess = new Subprocess(use_console);
   if (batch_mode_ && batch_process_ == NULL) {
     procs_to_batch_.push_back(SubProc(subprocess, command));
   } else {
@@ -323,13 +316,6 @@
       running_.push_back(subprocess);
     else
       finished_.push(subprocess);
-=======
-Subprocess *SubprocessSet::Add(const string& command, bool use_console) {
-  Subprocess *subprocess = new Subprocess(use_console);
-  if (!subprocess->Start(this, command)) {
-    delete subprocess;
-    return 0;
->>>>>>> 85e13c16
   }
   return subprocess;
 }
