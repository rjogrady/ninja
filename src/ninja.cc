--- conflicted
+++ resolved
@@ -372,7 +372,6 @@
   return 0;
 }
 
-<<<<<<< HEAD
 void PrintNodePath(const map<Node*,Node*>& parent_map, Node* child) {
   stack<Node*> reverse_path;
   Node* node = child;
@@ -476,10 +475,7 @@
   return 0;
 }
 
-#if !defined(_WIN32) && !defined(NINJA_BOOTSTRAP)
-=======
 #if defined(NINJA_HAVE_BROWSE)
->>>>>>> 33094981
 int NinjaMain::ToolBrowse(int argc, char* argv[]) {
   if (argc < 1) {
     Error("expected a target to browse");
@@ -1202,7 +1198,13 @@
     }
   }
 
-<<<<<<< HEAD
+  if (options.tool && options.tool->when == Tool::RUN_AFTER_FLAGS) {
+    // None of the RUN_AFTER_FLAGS actually use a NinjaMain, but it's needed
+    // by other tools.
+    NinjaMain ninja(ninja_command, config);
+    return (ninja.*options.tool->func)(argc, argv);
+  }
+
 #ifdef _MSC_VER
   // HACK: Avoid the need for -t msvc.  Just load the environment settings
   // into the running instance of ninja.
@@ -1214,14 +1216,6 @@
     MergeEnvironment(env);
   }
 #endif
-=======
-  if (options.tool && options.tool->when == Tool::RUN_AFTER_FLAGS) {
-    // None of the RUN_AFTER_FLAGS actually use a NinjaMain, but it's needed
-    // by other tools.
-    NinjaMain ninja(ninja_command, config);
-    return (ninja.*options.tool->func)(argc, argv);
-  }
->>>>>>> 33094981
 
   // The build can take up to 2 passes: one to rebuild the manifest, then
   // another to build the desired target.
