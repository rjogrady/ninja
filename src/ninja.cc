--- conflicted
+++ resolved
@@ -874,13 +874,10 @@
 "  stats    print operation counts/timing info\n"
 "  explain  explain what caused a command to execute\n"
 "  keeprsp  don't delete @response files on success\n"
-<<<<<<< HEAD
+#ifdef _WIN32
 "  showincludes  write output of /showIncludes to a .includes file\n"
-=======
-#ifdef _WIN32
 "  nostatcache  don't batch stat() calls per directory and cache them\n"
 #endif
->>>>>>> 85e13c16
 "multiple modes can be enabled via -d FOO -d BAR\n");
     return false;
   } else if (name == "stats") {
@@ -892,17 +889,13 @@
   } else if (name == "keeprsp") {
     g_keep_rsp = true;
     return true;
-<<<<<<< HEAD
   } else if (name == "showincludes") {
     g_show_includes = true;
     return true;
-  }else {
-=======
   } else if (name == "nostatcache") {
     g_experimental_statcache = false;
     return true;
-  } else {
->>>>>>> 85e13c16
+  }else {
     const char* suggestion =
         SpellcheckString(name.c_str(), "stats", "explain", "keeprsp",
         "nostatcache", NULL);
